--- conflicted
+++ resolved
@@ -76,7 +76,6 @@
   ON a.gmf_id=b.id
   GROUP BY output_id, b.id, imt, sa_period, sa_damping) AS x;
 
-<<<<<<< HEAD
 
 -- typical usage is
 --   select ses_rup_id, tag, trt_model_id, gsim, imt,
@@ -97,7 +96,7 @@
    AND a.trt_model_id=b.trt_model_id
    AND c.gsim=a.gsim
    AND a.rlz_id=e.id;
-=======
+
 -- how many sources where done with respect to the total for each haz_calc
 CREATE VIEW hzrdr.source_progress AS
 SELECT a.hazard_calculation_id, sources_done, sources_todo FROM
@@ -109,5 +108,4 @@
    FROM hzrdr.lt_source_model AS y, hzrdr.trt_model AS z
    WHERE z.lt_model_id=y.id
    GROUP by y.hazard_calculation_id) AS b
-WHERE a.hazard_calculation_id=b.hazard_calculation_id;
->>>>>>> 73da4a54
+WHERE a.hazard_calculation_id=b.hazard_calculation_id;
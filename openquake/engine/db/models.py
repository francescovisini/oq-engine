--- conflicted
+++ resolved
@@ -1929,16 +1929,10 @@
     class Meta:
         db_table = 'hzrdr\".\"gmf'
 
-<<<<<<< HEAD
     def gen_data(self, ses_collection_id=None, ses_ordinal=None):
         """
         Yields triples (ses_rupture, sites, gmf_dict), by generating
         them on the fly from the ruptures.
-=======
-    def by_rupture(self, ses_collection_id=None, ses_ordinal=None):
-        """
-        Yields triples (ses_rupture, sites, gmf_dict)
->>>>>>> 2bb9334d
         """
         hc = self.output.oq_job.hazard_calculation
         correl_model = hc.get_correl_model()
@@ -1966,7 +1960,6 @@
                     for ses_rup in ses_ruptures:
                         yield ses_rup, sites, computer.compute(ses_rup.seed)
 
-<<<<<<< HEAD
     def _get_data(self, imt, ses_collection_id=None, ses_ordinal=None):
         """
         Yields triples (ses_rupture, sites, gmf_dict), by retrieving
@@ -2017,9 +2010,6 @@
             yield SESRupture.objects.get(pk=ses_rup_id), sites, gmf
 
     # this part is tested in EventBasedExportTestCase
-=======
-    # obsolete code to remove
->>>>>>> 2bb9334d
     def __iter__(self):
         """
         Get the ground motion fields per SES ("GMF set") for
@@ -2050,7 +2040,6 @@
         for ses_coll in SESCollection.objects.filter(
                 output__oq_job=self.output.oq_job):
             for ses in ses_coll:
-<<<<<<< HEAD
                 gmfset = []  # set of GMFs generate by the same SES
                 for imt in imts:
                     for ses_rup, sites, gmf in self.get_data(
@@ -2060,85 +2049,6 @@
                         nodes = (_GroundMotionFieldNode(gmv, _Point(x, y))
                                  for gmv, x, y in
                                  zip(gmf, sites.lons, sites.lats))
-                        gmfset.append(
-                            _GroundMotionField(
-                                im_type, sa_period, sa_damping,
-                                ses_rup.tag, nodes))
-=======
-                query = """\
-        SELECT imt, sa_period, sa_damping, tag,
-               array_agg(gmv) AS gmvs,
-               array_agg(ST_X(location::geometry)) AS xs,
-               array_agg(ST_Y(location::geometry)) AS ys
-        FROM (SELECT imt, sa_period, sa_damping,
-             unnest(rupture_ids) as rupture_id, location, unnest(gmvs) AS gmv
-           FROM hzrdr.gmf_data, hzrdi.hazard_site
-            WHERE site_id = hzrdi.hazard_site.id AND hazard_calculation_id=%s
-           AND gmf_id=%d) AS x, hzrdr.ses_rupture AS y,
-           hzrdr.probabilistic_rupture AS z
-        WHERE x.rupture_id = y.id AND y.rupture_id=z.id
-        AND y.ses_id=%d AND z.ses_collection_id=%d
-        GROUP BY imt, sa_period, sa_damping, tag
-        ORDER BY imt, sa_period, sa_damping, tag;
-        """ % (hc.id, self.id, ses.ordinal, ses_coll.id)
-                curs = getcursor('job_init')
-                curs.execute(query)
-                # a set of GMFs generate by the same SES, one per rupture
-                gmfset = []
-                for (imt, sa_period, sa_damping, rupture_tag, gmvs,
-                     xs, ys) in curs:
-                    # using a generator here saves a lot of memory
-                    nodes = (_GroundMotionFieldNode(gmv, _Point(x, y))
-                             for gmv, x, y in zip(gmvs, xs, ys))
-                    gmfset.append(
-                        _GroundMotionField(
-                            imt, sa_period, sa_damping, rupture_tag,
-                            nodes))
->>>>>>> 2bb9334d
-                if gmfset:
-                    yield GmfSet(ses, gmfset)
-
-    # this part is tested in EventBasedExportTestCase
-    def iter(self):
-        """
-        Get the ground motion fields per SES ("GMF set") for
-        the XML export. Each "GMF set" should:
-
-            * have an `investigation_time` attribute
-            * have an `stochastic_event_set_id` attribute
-            * be iterable, yielding a sequence of "GMF" objects
-
-            Each "GMF" object should:
-
-            * have an `imt` attribute
-            * have an `sa_period` attribute (only if `imt` is 'SA')
-            * have an `sa_damping` attribute (only if `imt` is 'SA')
-            * have a `rupture_id` attribute (to indicate which rupture
-              contributed to this gmf)
-            * be iterable, yielding a sequence of "GMF node" objects
-
-            Each "GMF node" object should have:
-
-            * a `gmv` attribute (to indicate the ground motion value
-            * `lon` and `lat` attributes (to indicate the geographical location
-              of the ground motion field)
-
-        If a SES does not generate any GMF, it is ignored.
-        """
-        for ses_coll in SESCollection.objects.filter(
-                output__oq_job=self.output.oq_job):
-            for ses in ses_coll:
-                gmfset = []  # set of GMFs generate by the same SES
-
-                for ses_rup, sites, gmf_dict in self.by_rupture(
-                        ses_coll.id, ses.ordinal):
-                    for gsim, imt in gmf_dict:
-                        gmvs = gmf_dict[gsim, imt]
-                        im_type, sa_period, sa_damping = imt
-                            # using a generator here saves a lot of memory
-                        nodes = (_GroundMotionFieldNode(gmv, _Point(x, y))
-                                 for gmv, x, y in
-                                 zip(gmvs, sites.lons, sites.lats))
                         gmfset.append(
                             _GroundMotionField(
                                 im_type, sa_period, sa_damping,
@@ -2581,7 +2491,6 @@
         return [logictree.GSIM[art.gsim]() for art in
                 AssocLtRlzTrtModel.objects.filter(rlz=self)]
 
-<<<<<<< HEAD
     def get_trt_to_gsim(self):
         """
         Return the trt_model_id -> GSIM associations for the given realization
@@ -2589,8 +2498,6 @@
         return dict((a.trt_model_id, a.gsim)
                     for a in AssocLtRlzTrtModel.objects.filter(rlz=self))
 
-=======
->>>>>>> 2bb9334d
 
 ## Tables in the 'riskr' schema.
 

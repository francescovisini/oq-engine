#  -*- coding: utf-8 -*-
#  vim: tabstop=4 shiftwidth=4 softtabstop=4

#  Copyright (c) 2010-2013, GEM foundation

#  OpenQuake is free software: you can redistribute it and/or modify it
#  under the terms of the GNU Affero General Public License as published
#  by the Free Software Foundation, either version 3 of the License, or
#  (at your option) any later version.

#  OpenQuake is distributed in the hope that it will be useful,
#  but WITHOUT ANY WARRANTY; without even the implied warranty of
#  MERCHANTABILITY or FITNESS FOR A PARTICULAR PURPOSE.  See the
#  GNU General Public License for more details.

#  You should have received a copy of the GNU Affero General Public License
#  along with OpenQuake.  If not, see <http://www.gnu.org/licenses/>.

"""
Core functionality for the scenario_damage risk calculator.
"""

import StringIO
import collections

import numpy

from django import db

from openquake.nrmllib.risk import parsers
from openquake.risklib import api, scientific

from openquake.engine.calculators.risk import general
from openquake.engine.utils import tasks
from openquake.engine.db import models
from openquake.engine import logs
from openquake.engine.calculators import base


@tasks.oqtask
@general.count_progress_risk('r')
def scenario_damage(job_id, hazard,
                    taxonomy, fragility_functions,
                    _output_containers, _statistical_output_contaienrs):
    """
    Celery task for the scenario damage risk calculator.

    :param job_id:
        The id of the current :class:`openquake.engine.db.models.OqJob`
    :param dict hazard:
<<<<<<< HEAD
      A dictionary mapping IDs of
      :class:`openquake.engine.db.models.Output` (with output_type set
      to 'gmfscenario') to a tuple where the first element is an instance of
      :class:`..hazard_getters.GroundMotionScenarioGetter`, and the second
      element is the corresponding weight.
    :param taxonomy: the taxonomy being considered
    :param list fragility_functions: a list of callables representing the
      fragility functions used by the risklib calculator
    :param _output_containers: a dictionary {hazard_id: output_id}
    of output_type "dmg_dist_per_asset"
    :param statistical_output_containers: not used at this moment
=======
        A dictionary mapping IDs of :class:`openquake.engine.db.models.Output`
        (with output_type set to 'gmf_scenario') to a tuple where the first
        element is an instance of
        :class:`..hazard_getters.GroundMotionScenarioGetter`, and the second
        element is the corresponding weight.
    :param taxonomy:
        The taxonomy being considered
    :param list fragility_functions:
        A list of callables representing the fragility functions used by the
        risklib calculator
    :param _output_containers:
        A dictionary {hazard_id: output_id} of output_type "dmg_dist_per_asset"
>>>>>>> 0f0bf820
    """
    calculator = api.ScenarioDamage(fragility_functions)

    # Scenario Damage works only on one hazard
    hazard_getter = hazard.values()[0][0]

    assets, ground_motion_values, missings = hazard_getter()

    if not len(assets):
        logs.LOG.warn("Exit from task as no asset could be processed")
        base.signal_task_complete(
            job_id=job_id, fractions=None,
            num_items=len(missings), taxonomy=taxonomy)
        return

    fraction_matrix = calculator(ground_motion_values)

    with logs.tracing('save statistics per site'), \
            db.transaction.commit_on_success(using='reslt_writer'):
        rc_id = models.OqJob.objects.get(id=job_id).risk_calculation.id
        for i, asset in enumerate(assets):
            save_dist_per_asset(
                fraction_matrix[i] * asset.number_of_units, rc_id, asset)

    # send aggregate fractions to the controller, the hook will collect them
    aggfractions = sum(fraction_matrix[i] * asset.number_of_units
                       for i, asset in enumerate(assets))
    base.signal_task_complete(job_id=job_id,
                              num_items=len(assets) + len(missings),
                              fractions=aggfractions, taxonomy=taxonomy)

scenario_damage.ignore_result = False


def save_dist_per_asset(fractions, rc_id, asset):
    """
    Save the damage distribution for a given asset.

    :param fractions: numpy array with the damage fractions
    :param rc_id: the risk_calculation_id
    :param asset: an ExposureData instance
    """
    dmg_states = models.DmgState.objects.filter(risk_calculation__id=rc_id)
    mean, std = scientific.mean_std(fractions)
    for dmg_state in dmg_states:
        lsi = dmg_state.lsi
        ddpa = models.DmgDistPerAsset(
            dmg_state=dmg_state,
            mean=mean[lsi], stddev=std[lsi],
            exposure_data=asset)
        ddpa.save()


def save_dist_per_taxonomy(fractions, rc_id, taxonomy):
    """
    Save the damage distribution for a given taxonomy, by summing over
    all assets.

    :param fractions: numpy array with the damage fractions
    :param int rc_id: the risk_calculation_id
    :param str: the taxonomy string
    """
    dmg_states = models.DmgState.objects.filter(risk_calculation__id=rc_id)
    mean, std = scientific.mean_std(fractions)
    for dmg_state in dmg_states:
        lsi = dmg_state.lsi
        ddpt = models.DmgDistPerTaxonomy(
            dmg_state=dmg_state,
            mean=mean[lsi], stddev=std[lsi],
            taxonomy=taxonomy)
        ddpt.save()


def save_dist_total(fractions, rc_id):
    """
    Save the total distribution, by summing over all assets and taxonomies.

    :param fractions: numpy array with the damage fractions
    :param int rc_id: the risk_calculation_id
    """
    dmg_states = models.DmgState.objects.filter(risk_calculation__id=rc_id)
    mean, std = scientific.mean_std(fractions)
    for dmg_state in dmg_states:
        lsi = dmg_state.lsi
        ddt = models.DmgDistTotal(
            dmg_state=dmg_state,
            mean=mean[lsi], stddev=std[lsi])
        ddt.save()


class ScenarioDamageRiskCalculator(general.BaseRiskCalculator):
    """
    Scenario Damage Risk Calculator. Computes four kinds of damage
    distributions: per asset, per taxonomy, total and collapse map.

    :attr dict fragility_functions:
        A dictionary of dictionary mapping taxonomy ->
        (limit state -> fragility function) where a fragility function is an
        instance of
        :class:`openquake.risklib.scientific.FragilityFunctionContinuous` or
        :class:`openquake.risklib.scientific.FragilityFunctionDiscrete`.
    """

    #: The core calculation celery task function
    core_calc_task = scenario_damage

    hazard_getter = general.hazard_getters.GroundMotionScenarioGetter

    def __init__(self, job):
        super(ScenarioDamageRiskCalculator, self).__init__(job)
        # let's define a dictionary taxonomy -> fractions
        # updated in task_completed_hook when the fractions per taxonomy
        # becomes available, as computed by the workers
        self.ddpt = {}
        self.ddpt_output = None  # will be set in #create_outputs
        self.ddt_output = None  # will be set in #create_outputs
        self.fragility_functions = None  # will be set in #set_risk_models
        self.damage_states = None  # will be set in #set_risk_models

    def hazard_outputs(self, hazard_calculation):
        """
        :returns:
            The single hazard output associated to `hazard_calculation`
        """

        # in scenario hazard calculation we do not have hazard logic
        # tree realizations, and we have only one output
        return hazard_calculation.oqjob_set.filter(status="complete").latest(
            'last_update').output_set.get(
                output_type='gmf_scenario')

    def create_getter(self, output, imt, assets):
        """
        See :meth:`..general.BaseRiskCalculator.create_getter`
        """
        if output.output_type != 'gmf_scenario':
            raise RuntimeError(
                "The provided hazard output is not a ground motion field: %s"
                % output.output_type)

        return (self.hazard_getter(
            output.id, imt, assets, self.rc.best_maximum_distance), 1)

    def worker_args(self, taxonomy):
        """
        :returns:
            A fixed list of arguments that a calculator may want to pass to a
            worker. In this case taxonomy, fragility_model and
            fragility_functions for the given taxonomy.
        """
        return [taxonomy,
                self.fragility_functions[taxonomy]]

    def task_completed_hook(self, message):
        """
        Update the dictionary self.ddpt, i.e. aggregate the damage distribution
        by taxonomy; called every time a block of assets is computed for each
        taxonomy. Fractions and taxonomy are extracted from the message.

        :param dict message:
            The message sent by the worker
        """
        taxonomy = message['taxonomy']
        fractions = message.get('fractions')

        if fractions is not None:
            if taxonomy not in self.ddpt:
                self.ddpt[taxonomy] = numpy.zeros(fractions.shape)
            self.ddpt[taxonomy] += fractions

    def post_process(self):
        """
        Save the damage distributions by taxonomy and total on the db.
        """
        tot = None
        for taxonomy, fractions in self.ddpt.iteritems():
            save_dist_per_taxonomy(fractions, self.rc.id, taxonomy)
            if tot is None:  # only the first time
                tot = numpy.zeros(fractions.shape)
            tot += fractions
        if tot is not None:
            save_dist_total(tot, self.rc.id)

    # must be overridden, otherwise the parent will create loss curves
    def create_outputs(self, _hazard_ouput):
        """
        Create the outputs of a ScenarioDamage calculator
        dmg_dist_per_asset, dmg_dist_per_taxonomy, dmg_dist_total, collapse_map
        """
        # NB: the outputs do not need to be passed to the workers, since
        # the aggregation per taxonomy and total are performed in the
        # controller node, in the task_completion_hook, whereas the
        # computations per asset only need the risk_calculation_id,
        # extracted from the job_id
        ddpa = models.Output.objects.create_output(
            self.job, "Damage Distribution per Asset",
            "dmg_dist_per_asset")

        ddpt = models.Output.objects.create_output(
            self.job, "Damage Distribution per Taxonomy",
            "dmg_dist_per_taxonomy")

        ddt = models.Output.objects.create_output(
            self.job, "Damage Distribution Total",
            "dmg_dist_total")

        collapse_map = models.Output.objects.create_output(
            self.job, "Collapse Map per Asset",
            "collapse_map")

        # save the damage states for the given risk calculation
        for lsi, dstate in enumerate(self.damage_states):
            models.DmgState.objects.create(
                risk_calculation=self.job.risk_calculation,
                dmg_state=dstate, lsi=lsi)

        return [ddpa, ddpt, ddt, collapse_map]

    def set_risk_models(self):
        """
        Set the attributes fragility_model, fragility_functions, damage_states
        and manage the case of missing taxonomies.
        """
        self.fragility_functions = fm = self.parse_fragility_model()
        self.check_taxonomies(fm)

    def parse_fragility_model(self):
        """
        Parse the fragility XML file and return fragility_model,
        fragility_functions, and damage_states for usage in set_risk_models.
        """
        content = StringIO.StringIO(
            self.rc.inputs.get(
                input_type='fragility').model_content.raw_content_ascii)
        iterparse = iter(parsers.FragilityModelParser(content))
        fmt, limit_states = iterparse.next()

        self.damage_states = ['no_damage'] + limit_states
        self.fragility_functions = collections.defaultdict(dict)

        for taxonomy, iml, params, no_damage_limit in iterparse:
            self.taxonomies_imts[taxonomy] = iml['IMT']

            if fmt == "discrete":
                if no_damage_limit is None:
                    self.fragility_functions[taxonomy] = [
                        scientific.FragilityFunctionDiscrete(
                            iml['imls'], poes, iml['imls'][0])
                        for poes in params]
                else:
                    self.fragility_functions[taxonomy] = [
                        scientific.FragilityFunctionDiscrete(
                            [no_damage_limit] + iml['imls'], [0.0] + poes,
                            no_damage_limit)
                        for poes in params]

            else:
                self.fragility_functions[taxonomy] = [
                    scientific.FragilityFunctionContinuous(*mean_stddev)
                    for mean_stddev in params]
        return self.fragility_functions

    def create_statistical_outputs(self):
        """
        Override default behaviour as BCR and scenario calculators do
        not compute mean/quantiles outputs"
        """
        pass<|MERGE_RESOLUTION|>--- conflicted
+++ resolved
@@ -48,19 +48,6 @@
     :param job_id:
         The id of the current :class:`openquake.engine.db.models.OqJob`
     :param dict hazard:
-<<<<<<< HEAD
-      A dictionary mapping IDs of
-      :class:`openquake.engine.db.models.Output` (with output_type set
-      to 'gmfscenario') to a tuple where the first element is an instance of
-      :class:`..hazard_getters.GroundMotionScenarioGetter`, and the second
-      element is the corresponding weight.
-    :param taxonomy: the taxonomy being considered
-    :param list fragility_functions: a list of callables representing the
-      fragility functions used by the risklib calculator
-    :param _output_containers: a dictionary {hazard_id: output_id}
-    of output_type "dmg_dist_per_asset"
-    :param statistical_output_containers: not used at this moment
-=======
         A dictionary mapping IDs of :class:`openquake.engine.db.models.Output`
         (with output_type set to 'gmf_scenario') to a tuple where the first
         element is an instance of
@@ -73,7 +60,6 @@
         risklib calculator
     :param _output_containers:
         A dictionary {hazard_id: output_id} of output_type "dmg_dist_per_asset"
->>>>>>> 0f0bf820
     """
     calculator = api.ScenarioDamage(fragility_functions)
 

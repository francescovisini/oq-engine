--- conflicted
+++ resolved
@@ -213,87 +213,7 @@
             .filter(hazard_calculation=self.hc, is_complete=False)\
             .order_by('id')
 
-<<<<<<< HEAD
-    def finalize_hazard_curves(self):
-        """
-        Create the final output records for hazard curves. This is done by
-        copying the temporary results from `htemp.hazard_curve_progress` to
-        `hzrdr.hazard_curve` (for metadata) and `hzrdr.hazard_curve_data` (for
-        the actual curve PoE values). Foreign keys are made from
-        `hzrdr.hazard_curve` to `hzrdr.lt_realization` (realization information
-        is need to export the full hazard curve results).
-        """
-        im = self.hc.intensity_measure_types_and_levels
-        points = self.hc.points_to_compute()
-
-        # prepare site locations for the stored function call
-        lons = '{%s}' % ', '.join(str(v) for v in points.lons)
-        lats = '{%s}' % ', '.join(str(v) for v in points.lats)
-
-        realizations = models.LtRealization.objects.filter(
-            hazard_calculation=self.hc.id)
-
-        for rlz in realizations:
-            # create a new `HazardCurve` 'container' record for each
-            # realization (virtual container for multiple imts)
-            models.HazardCurve.objects.create(
-                output=models.Output.objects.create_output(
-                    self.job, "hc-multi-imt-rlz-%s" % rlz.id,
-                    "hazard_curve_multi"),
-                lt_realization=rlz,
-                imt=None,
-                investigation_time=self.hc.investigation_time)
-
-            # create a new `HazardCurve` 'container' record for each
-            # realization for each intensity measure type
-            for imt, imls in im.items():
-                hc_im_type, sa_period, sa_damping = models.parse_imt(imt)
-
-                hco = models.Output.objects.create(
-                    oq_job=self.job,
-                    #display_name="Hazard Curve rlz-%s" % rlz.id,
-                    output_type='hazard_curve',
-                )
-
-                haz_curve = models.HazardCurve(
-                    output=hco,
-                    lt_realization=rlz,
-                    investigation_time=self.hc.investigation_time,
-                    imt=hc_im_type,
-                    imls=imls,
-                    sa_period=sa_period,
-                    sa_damping=sa_damping,
-                )
-                haz_curve.save()
-
-                with transaction.commit_on_success(using='job_init'):
-                    cursor = connections['job_init'].cursor()
-
-                    # TODO(LB): I don't like the fact that we have to pass
-                    # potentially huge arguments (100k sites, for example).
-                    # I would like to be able to fetch this site data from
-                    # the stored function, but at the moment, the only form
-                    # available is a pickled `SiteCollection` object, and I've
-                    # experienced problems trying to import third-party libs
-                    # in a DB function context and could not get it to reliably
-                    # work.
-                    # As a fix, in addition to caching the pickled
-                    # SiteCollection in the DB, we could store also arrays for
-                    # lons and lats. It's duplicated information, but we have a
-                    # relatively low number of HazardCalculation records, so it
-                    # shouldn't be a big deal.
-                    cursor.execute(
-                        """
-                        SELECT hzrdr.finalize_hazard_curves(
-                            %s, %s, %s, %s, %s, %s)
-                        """,
-                        [self.hc.id, rlz.id, haz_curve.id, imt, lons, lats]
-                    )
-
-    def get_source_filter_condition(self):
-=======
     def filtered_sites(self, src):
->>>>>>> 87d6bd9a
         """
         Do not filter sites up front: overridden in the event based subclass
         """
@@ -598,9 +518,8 @@
             # create a new `HazardCurve` 'container' record for mean
             # curves (virtual container for multiple imts)
             models.HazardCurve.objects.create(
-                output=models.Output.objects.create_output(
-                    self.job, "mean-curves-multi-imt",
-                    "hazard_curve_multi"),
+                output=models.Output.objects.create(
+                    oq_job=self.job, output_type="hazard_curve_multi"),
                 statistics="mean",
                 imt=None,
                 investigation_time=self.hc.investigation_time)
@@ -610,9 +529,8 @@
                 # create a new `HazardCurve` 'container' record for quantile
                 # curves (virtual container for multiple imts)
                 models.HazardCurve.objects.create(
-                    output=models.Output.objects.create_output(
-                        self.job, 'quantile(%s)-curves' % quantile,
-                        "hazard_curve_multi"),
+                    output=models.Output.objects.create(
+                        oq_job=self.job, output_type="hazard_curve_multi"),
                     statistics="quantile",
                     imt=None,
                     quantile=quantile,
@@ -624,9 +542,8 @@
             # prepare `output` and `hazard_curve` containers in the DB:
             container_ids = dict()
             if self.hc.mean_hazard_curves:
-                mean_output = models.Output.objects.create_output(
+                mean_output = models.Output.objects.create(
                     job=self.job,
-                    #display_name='Mean Hazard Curves %s' % imt,
                     output_type='hazard_curve'
                 )
                 mean_hc = models.HazardCurve.objects.create(
@@ -642,11 +559,8 @@
 
             if self.hc.quantile_hazard_curves:
                 for quantile in self.hc.quantile_hazard_curves:
-                    q_output = models.Output.objects.create_output(
+                    q_output = models.Output.objects.create(
                         job=self.job,
-                        #display_name=(
-                        #    '%s quantile Hazard Curves %s' % (quantile, imt)
-                        #),
                         output_type='hazard_curve'
                     )
                     q_hc = models.HazardCurve.objects.create(

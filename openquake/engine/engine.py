# Copyright (c) 2010-2014, GEM Foundation.
#
# OpenQuake is free software: you can redistribute it and/or modify it
# under the terms of the GNU Affero General Public License as published
# by the Free Software Foundation, either version 3 of the License, or
# (at your option) any later version.
#
# OpenQuake is distributed in the hope that it will be useful,
# but WITHOUT ANY WARRANTY; without even the implied warranty of
# MERCHANTABILITY or FITNESS FOR A PARTICULAR PURPOSE.  See the
# GNU General Public License for more details.
#
# You should have received a copy of the GNU Affero General Public License
# along with OpenQuake.  If not, see <http://www.gnu.org/licenses/>.

"""Engine: A collection of fundamental functions for initializing and running
calculations."""

import os
import sys
import time
import getpass
import itertools
import logging
import operator
from contextlib import contextmanager
from datetime import datetime

import celery.task.control

import openquake.engine

from django.core import exceptions
from django import db as django_db

from openquake.engine import logs
from openquake.engine.db import models
from openquake.engine.utils import config
from openquake.engine.celery_node_monitor import CeleryNodeMonitor
from openquake.engine.writer import CacheInserter
from openquake.engine.settings import DATABASES
from openquake.engine.db.models import Performance
from openquake.engine.db.schema.upgrades import upgrader

from openquake import hazardlib, risklib, commonlib

from openquake.commonlib import readinput, valid


INPUT_TYPES = set(dict(models.INPUT_TYPE_CHOICES))

UNABLE_TO_DEL_HC_FMT = 'Unable to delete hazard calculation: %s'
UNABLE_TO_DEL_RC_FMT = 'Unable to delete risk calculation: %s'

TERMINATE = valid.boolean(config.get('celery', 'terminate_workers_on_revoke'))


class InvalidHazardCalculationID(Exception):
    pass

RISK_HAZARD_MAP = dict(
    scenario_risk='scenario',
    scenario_damage='scenario',
    classical_risk='classical',
    classical_bcr='classical',
    event_based_risk='event_based',
    event_based_bcr='event_based')


def cleanup_after_job(job, terminate):
    """
    Release the resources used by an openquake job.
    In particular revoke the running tasks (if any).

    :param int job_id: the job id
    :param bool terminate: the celery revoke command terminate flag
    """
    # Using the celery API, terminate and revoke and terminate any running
    # tasks associated with the current job.
    task_ids = Performance.objects.filter(
        oq_job=job, operation='storing task id', task_id__isnull=False)\
        .values_list('task_id', flat=True)
    if task_ids:
        logs.LOG.warn('Revoking %d tasks', len(task_ids))
    else:  # this is normal when OQ_NO_DISTRIBUTE=1
        logs.LOG.debug('No task to revoke')
    for tid in task_ids:
        celery.task.control.revoke(tid, terminate=terminate)
        logs.LOG.debug('Revoked task %s', tid)


@contextmanager
def job_stats(job):
    """
    A context manager saving information such as the number of sites
    and the disk space occupation in the job_stats table. The information
    is saved at the end of the job, even if the job fails.
    """
    dbname = DATABASES['default']['NAME']
    curs = models.getcursor('job_init')
    curs.execute("select pg_database_size(%s)", (dbname,))
    dbsize = curs.fetchall()[0][0]

    js = job.jobstats
    job.is_running = True
    job.save()
    try:
        yield
    except:
        conn = django_db.connections['job_init']
        if conn.is_dirty():
            conn.rollback()
        raise
    finally:
        job.is_running = False
        job.save()

        # save job stats
        curs.execute("select pg_database_size(%s)", (dbname,))
        new_dbsize = curs.fetchall()[0][0]
        js.disk_space = new_dbsize - dbsize
        js.stop_time = datetime.utcnow()
        js.save()

        cleanup_after_job(job, terminate=TERMINATE)


def create_job(user_name="openquake", log_level='progress'):
    """
    Create job for the given user, return it.

    :param str username:
        Username of the user who owns/started this job. If the username doesn't
        exist, a user record for this name will be created.
    :param str log_level:
        Defaults to 'progress'. Specify a logging level for this job. This
        level can be passed, for example, from the command line interface using
        the `--log-level` directive.
    :returns:
        :class:`openquake.engine.db.models.OqJob` instance.
    """
    return models.OqJob.objects.create(
        user_name=user_name,
        log_level=log_level,
        oq_version=openquake.engine.__version__,
        hazardlib_version=hazardlib.__version__,
        risklib_version=risklib.__version__,
        commonlib_version=commonlib.__version__,
    )


# used by bin/openquake and openquake.server.views
def run_calc(job, log_level, log_file, exports):
    """
    Run a calculation.

    :param job:
        :class:`openquake.engine.db.model.OqJob` instance
    :param str log_level:
        The desired logging level. Valid choices are 'debug', 'info',
        'progress', 'warn', 'error', and 'critical'.
    :param str log_file:
        Complete path (including file name) to file where logs will be written.
        If `None`, logging will just be printed to standard output.
    :param exports:
        A comma-separated string of export types.
    """
    # let's import the calculator classes here, when they are needed
    # the reason is that the command `$ oq-engine --upgrade-db`
    # does not need them and would raise strange errors during installation
    # time if the PYTHONPATH is not set and commonlib is not visible
    from openquake.engine.calculators import calculators

    # first of all check the database version and exit if the db is outdated
    upgrader.check_versions(django_db.connections['admin'])

    calculator = calculators(job)
    with logs.handle(job, log_level, log_file), job_stats(job):  # run the job
        _do_run_calc(calculator, exports)
    return calculator


def log_status(job, status):
    """
    Switch to a particular phase of execution.

    :param job:
        An :class:`~openquake.engine.db.models.OqJob` instance.
    :param str job_type:
        calculation type (hazard|risk)
    :param str status:
        one of the following: pre_executing, executing,
        post_executing, post_processing, export, clean_up, complete
    """
    job.status = status
    job.save()
    logs.LOG.progress("%s (%s)", status, job.job_type)


def _do_run_calc(calc, exports):
    """
    Step through all of the phases of a calculation, updating the job
    status at each phase.

    :param calc:
        An :class:`~openquake.engine.calculators.base.Calculator` instance.
    :param exports:
        a (potentially empty) comma-separated string of export targets
    """
    job = calc.job

    log_status(job, "pre_executing")
    calc.pre_execute()

    log_status(job, "executing")
    calc.execute()

    log_status(job, "post_executing")
    calc.post_execute()

    log_status(job, "post_processing")
    calc.post_process()

    log_status(job, "export")
    calc.export(exports=exports)

    log_status(job, "clean_up")
    calc.clean_up()

    CacheInserter.flushall()  # flush caches into the db

    log_status(job, "complete")


def del_calc(job_id):
    """
    Delete a calculation and all associated outputs.

    :param job_id:
        ID of a :class:`~openquake.engine.db.models.OqJob`.
    """
    try:
        job = models.OqJob.objects.get(id=job_id)
    except exceptions.ObjectDoesNotExist:
        raise RuntimeError('Unable to delete hazard calculation: '
                           'ID=%s does not exist' % job_id)

    user = getpass.getuser()
    if job.user_name == user:
        # we are allowed to delete this

        # but first, check if any risk calculations are referencing any of our
        # outputs, or the hazard calculation itself
        msg = UNABLE_TO_DEL_HC_FMT % (
            'The following risk calculations are referencing this hazard'
            ' calculation: %s')

        assoc_outputs = models.OqJob.objects.filter(hazard_calculation=job)
        if assoc_outputs.count() > 0:
            raise RuntimeError(
                msg % ', '.join(str(x.id) for x in assoc_outputs))

        # No risk calculation are referencing what we want to delete.
        # Carry on with the deletion.
        job.delete(using='admin')
    else:
        # this doesn't belong to the current user
        raise RuntimeError(UNABLE_TO_DEL_HC_FMT % 'Access denied')


def list_outputs(job_id, full=True):
    """
    List the outputs for a given
    :class:`~openquake.engine.db.models.OqJob`.

    :param job_id:
        ID of a calculation.
    :param bool full:
        If True produce a full listing, otherwise a short version
    """
    outputs = get_outputs(job_id)
    if models.oqparam(job_id).calculation_mode == 'scenario':
        # ignore SES output
        outputs = outputs.filter(output_type='gmf_scenario')
    print_outputs_summary(outputs, full)


def touch_log_file(log_file):
    """
    If a log file destination is specified, attempt to open the file in
    'append' mode ('a'). If the specified file is not writable, an
    :exc:`IOError` will be raised.
    """
    open(os.path.abspath(log_file), 'a').close()


def print_results(job_id, duration, list_outputs):
    print 'Calculation %d completed in %d seconds. Results:' % (
        job_id, duration)
    list_outputs(job_id, full=False)


def print_outputs_summary(outputs, full=True):
    """
    List of :class:`openquake.engine.db.models.Output` objects.
    """
    if len(outputs) > 0:
        truncated = False
        print '  id | output_type | name'
        for output_type, group in itertools.groupby(
                sorted(outputs, key=operator.attrgetter('output_type')),
                key=operator.attrgetter('output_type')):
            outs = sorted(group, key=operator.attrgetter('display_name'))
            for i, o in enumerate(outs):
                if not full and i >= 10:
                    print ' ... | %s | %d additional output(s)' % (
                        o.get_output_type_display(), len(outs) - 10)
                    truncated = True
                    break
                print '%4d | %s | %s' % (
                    o.id, o.get_output_type_display(), o.display_name)
        if truncated:
            print ('Some outputs where not shown. You can see the full list '
                   'with the command\n`oq-engine --list-outputs`')


def run_job(cfg_file, log_level, log_file, exports='', hazard_output_id=None,
            hazard_calculation_id=None):
    """
    Run a job using the specified config file and other options.

    :param str cfg_file:
        Path to calculation config (INI-style) file.
    :param str log_level:
        'debug', 'info', 'warn', 'error', or 'critical'
    :param str log_file:
        Path to log file.
    :param exports:
        A comma-separated string of export types requested by the user.
        Currently only 'xml' is supported.
    :param str hazard_ouput_id:
        The Hazard Output ID used by the risk calculation (can be None)
    :param str hazard_calculation_id:
        The Hazard Job ID used by the risk calculation (can be None)
    """
    # first of all check the database version and exit if the db is outdated
    upgrader.check_versions(django_db.connections['admin'])
    with CeleryNodeMonitor(openquake.engine.no_distribute(), interval=3):
        job = job_from_file(
            cfg_file, getpass.getuser(), log_level, exports, hazard_output_id,
            hazard_calculation_id)
        if log_file is 'stderr':
            edir = job.get_param('export_dir')
            log_file = os.path.join(edir, 'calc_%d.log' % job.id)
            logging.root.addHandler(logs.LogStreamHandler(job))
        touch_log_file(log_file)  # check if writeable

        # instantiate the calculator and run the calculation
        t0 = time.time()
        run_calc(job, log_level, log_file, exports)
        duration = time.time() - t0
        if job.status == 'complete':
            print_results(job.id, duration, list_outputs)
<<<<<<< HEAD
            # sanity check to make sure that the logging is working
            assert os.path.getsize(log_file) > 0
=======
>>>>>>> 12275f7c
        else:
            sys.exit('Calculation %s failed' % job.id)


def check_hazard_risk_consistency(haz_job, risk_mode):
    """
    Make sure that the provided hazard job is the right one for the
    current risk calculator.

    :param job:
        an OqJob instance referring to the previous hazard calculation
    :param risk_mode:
        the `calculation_mode` string of the current risk calculation
    """
    if haz_job.job_type == 'risk':
        raise InvalidHazardCalculationID(
            'You provided a risk calculation instead of a hazard calculation!')

    # check for obsolete calculation_mode
    if risk_mode in ('classical', 'event_based', 'scenario'):
        raise ValueError('Please change calculation_mode=%s into %s_risk '
                         'in the .ini file' % (risk_mode, risk_mode))

    # check hazard calculation_mode consistency
    hazard_mode = haz_job.get_param('calculation_mode')
    expected_mode = RISK_HAZARD_MAP[risk_mode]
    if hazard_mode != expected_mode:
        raise InvalidHazardCalculationID(
            'In order to run a risk calculation of kind %r, '
            'you need to provide a hazard calculation of kind %r, '
            'but you provided a %r instead' %
            (risk_mode, expected_mode, hazard_mode))


@django_db.transaction.commit_on_success
def job_from_file(cfg_file_path, username, log_level='info', exports='',
                  hazard_output_id=None, hazard_calculation_id=None, **extras):
    """
    Create a full job profile from a job config file.

    :param str cfg_file_path:
        Path to the job.ini.
    :param str username:
        The user who will own this job profile and all results.
    :param str log_level:
        Desired log level.
    :param exports:
        Comma-separated sting of desired export types.
    :param int hazard_output_id:
        ID of a hazard output to use as input to this calculation. Specify
        this xor ``hazard_calculation_id``.
    :param int hazard_calculation_id:
        ID of a complete hazard job to use as input to this
        calculation. Specify this xor ``hazard_output_id``.
    :params extras:
        Extra parameters (used only in the tests to override the params)
    :returns:
        :class:`openquake.engine.db.models.OqJob` object
    :raises:
        `RuntimeError` if the input job configuration is not valid
    """
    assert os.path.exists(cfg_file_path), cfg_file_path

    from openquake.engine.calculators import calculators

    # determine the previous hazard job, if any
    if hazard_calculation_id:
        haz_job = models.OqJob.objects.get(pk=hazard_calculation_id)
    elif hazard_output_id:  # extract the hazard job from the hazard_output_id
        haz_job = models.Output.objects.get(pk=hazard_output_id).oq_job
    else:
        haz_job = None  # no previous hazard job

    # create the current job
    job = create_job(user_name=username, log_level=log_level)
    models.JobStats.objects.create(oq_job=job)
    with logs.handle(job, log_level):
        # read calculation params and create the calculation profile
        params = readinput.get_params(cfg_file_path)
        params.update(extras)
        if haz_job:  # for risk calculations
            check_hazard_risk_consistency(haz_job, params['calculation_mode'])
            if haz_job.user_name != username:
                logs.LOG.warn(
                    'You are using a hazard calculation ran by %s',
                    haz_job.user_name)
            if hazard_output_id and params.get('quantile_loss_curves'):
                logs.LOG.warn(
                    'quantile_loss_curves is on, but you passed a single '
                    'hazard output: the statistics will not be computed')

        # build and validate an OqParam object
        oqparam = readinput.get_oqparam(params, calculators)
        oqparam.hazard_calculation_id = \
            haz_job.id if haz_job and not hazard_output_id else None
        oqparam.hazard_output_id = hazard_output_id

    params = vars(oqparam).copy()
    if haz_job:
        params['hazard_calculation_id'] = haz_job.id

    if hazard_output_id is None and hazard_calculation_id is None:
        # this is a hazard calculation, not a risk one
        job.save_params(params)
        del params['hazard_calculation_id']
        del params['hazard_output_id']
    else:  # this is a risk calculation
        job.hazard_calculation = haz_job
        hc = haz_job.get_oqparam()
        # copy the non-conflicting hazard parameters in the risk parameters
        for name, value in hc:
            if not name in params:
                params[name] = value
        if 'quantile_loss_curves' not in params:
            params['quantile_loss_curves'] = []
        if 'poes_disagg' not in params:
            params['poes_disagg'] = []
        if 'sites_disagg' not in params:
            params['sites_disagg'] = []
        if 'specific_assets' not in params:
            params['specific_assets'] = []
        if 'conditional_loss_poes' not in params:
            params['conditional_loss_poes'] = []
        if 'insured_losses' not in params:
            params['insured_losses'] = False
        if 'asset_correlation' not in params:
            params['asset_correlation'] = 0
        if 'master_seed' not in params:
            params['master_seed'] = 0
        if not 'risk_investigation_time' in params and not \
           params['calculation_mode'].startswith('scenario'):
            params['risk_investigation_time'] = hc.investigation_time
        if 'hazard_imtls' not in params:
            params['hazard_imtls'] = dict(hc.imtls)
        params['hazard_investigation_time'] = getattr(
            hc, 'investigation_time', None)
        job.save_params(params)

    job.save()
    return job


# this is patched in the tests
def get_outputs(job_id):
    """
    :param job_id:
        ID of a calculation.
    :returns:
        A sequence of :class:`openquake.engine.db.models.Output` objects
    """
    return models.Output.objects.filter(oq_job=job_id)<|MERGE_RESOLUTION|>--- conflicted
+++ resolved
@@ -361,11 +361,8 @@
         duration = time.time() - t0
         if job.status == 'complete':
             print_results(job.id, duration, list_outputs)
-<<<<<<< HEAD
             # sanity check to make sure that the logging is working
             assert os.path.getsize(log_file) > 0
-=======
->>>>>>> 12275f7c
         else:
             sys.exit('Calculation %s failed' % job.id)
 

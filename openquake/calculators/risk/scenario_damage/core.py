--- conflicted
+++ resolved
@@ -243,18 +243,12 @@
         Intensity Measure Level using discrete functions.
         """
 
-<<<<<<< HEAD
-# TODO Check with Vitor!..
-        if iml > func.fragility_model.imls[-1]:
-            iml = func.fragility_model.imls[-1]
-=======
         highest_iml = func.fragility_model.imls[-1]
 
         # when the intensity measure level is above
         # the range, we use the highest one
         if iml > highest_iml:
             iml = highest_iml
->>>>>>> 9a3f2db4
 
         return scipy.interpolate.interp1d(
             func.fragility_model.imls, func.poes)(iml)

--- conflicted
+++ resolved
@@ -20,22 +20,15 @@
 """Core functionality for Event-Based Risk calculations."""
 
 import geohash
-<<<<<<< HEAD
 from collections import defaultdict
 
-=======
->>>>>>> a12e5690
 from openquake import kvs
 from openquake import logs
 from openquake.db import models
 from openquake.parser import vulnerability
 from openquake.utils.tasks import distribute
 from openquake.calculators.risk import general
-<<<<<<< HEAD
 from risklib import event_based, benefit_cost_ratio
-=======
-from openquake.utils.tasks import distribute
->>>>>>> a12e5690
 
 LOGGER = logs.LOG
 
@@ -51,19 +44,14 @@
     def execute(self):
         """Execute the job."""
 
-<<<<<<< HEAD
         region_losses = distribute(
             general.compute_risk, ("block_id", self.job_ctxt.blocks_keys),
             tf_args=dict(job_id=self.job_ctxt.job_id))
-=======
+
         aggregate_curve = general.AggregateLossCurve()
 
-        region_losses = distribute(general.compute_risk,
-                           ("block_id", self.job_ctxt.blocks_keys),
-                             tf_args=dict(job_id=self.job_ctxt.job_id))
         for losses in region_losses:
             aggregate_curve.append(losses)
->>>>>>> a12e5690
 
         if not self.is_benefit_cost_ratio_mode():
             self.agg_curve = event_based.aggregate_loss_curve(
@@ -161,7 +149,6 @@
 
         def hazard_getter(site):
             point = self.job_ctxt.region.grid.point_at(site)
-<<<<<<< HEAD
             gmvs = self._get_gmvs_at(general.hazard_input_site(
                     self.job_ctxt, site))
             gmf = {"IMLs": gmvs, "TSES": self._tses(),
@@ -169,20 +156,13 @@
             return point, gmf
 
         def on_asset_complete(asset, point, loss_ratio_curve,
-                              loss_curve, loss_conditionals, insured_curve):
-            key = kvs.tokens.loss_ratio_key(
-                self.job_ctxt.job_id, point.row, point.column, asset.asset_ref)
-
-            kvs.get_client().set(key, loss_ratio_curve.to_json())
-
-            LOGGER.debug("Loss ratio curve is %s, write to key %s" %
-                         (loss_ratio_curve, key))
-
-            key = kvs.tokens.loss_curve_key(
-                self.job_ctxt.job_id, point.row, point.column, asset.asset_ref)
-
-            LOGGER.debug("Loss curve is %s, write to key %s" % (loss_curve, key))
-            kvs.get_client().set(key, loss_curve.to_json())
+                              loss_curve, loss_conditionals,
+                              insured_curve, insured_loss_ratio_curve):
+            self._loss_ratio_curve_on_kvs(
+                point.column, point.row, loss_ratio_curve, asset)
+
+            self._loss_curve_on_kvs(
+                point.column, point.row, loss_curve, asset)
 
             for loss_poe, loss_conditional in loss_conditionals.items():
                 key = kvs.tokens.loss_key(job_id,
@@ -191,10 +171,11 @@
                 kvs.get_client().set(key, loss_conditional)
 
             if self.job_ctxt.params.get("INSURED_LOSSES"):
-                key = kvs.tokens.insured_loss_curve_key(
-                    self.job_ctxt.job_id, point.row, point.column,
-                    asset.asset_ref)
-                kvs.get_client().set(key, insured_curve.to_json())
+                self._insured_loss_curve_on_kvs(
+                    point.column, point.row, insured_curve, asset)
+
+                self._insured_loss_ratio_curve_on_kvs(
+                    point.column, point.row, insured_loss_ratio_curve, asset)
 
         losses = event_based.compute(
             block.sites,
@@ -209,58 +190,6 @@
             on_asset_complete)
 
         return losses
-=======
-            gmf = self._load_ground_motion_field(site)
-            assets = general.BaseRiskCalculator.assets_at(
-                self.job_ctxt.job_id, site)
-
-            for asset in assets:
-                # loss ratios, used both to produce the curve
-                # and to aggregate the losses
-                loss_ratios = self._compute_loss_ratios(asset, gmf)
-
-                loss_ratio_curve = self._compute_loss_ratio_curve(
-                    asset, gmf, loss_ratios)
-
-                self._loss_ratio_curve_on_kvs(
-                    point.column, point.row, loss_ratio_curve, asset)
-
-                losses = loss_ratios * asset.value
-
-                aggregate_curve.append(losses)
-
-                if loss_ratio_curve:
-                    loss_curve = self._compute_loss_curve(
-                        loss_ratio_curve, asset)
-
-                    self._loss_curve_on_kvs(point.column, point.row,
-                        loss_curve, asset)
-
-                    for loss_poe in general.conditional_loss_poes(
-                        self.job_ctxt.params):
-                        general.compute_conditional_loss(
-                                self.job_ctxt.job_id, point.column,
-                                point.row, loss_curve, asset, loss_poe)
-
-                    if self.job_ctxt.params.get("INSURED_LOSSES"):
-                        insured_losses = general.compute_insured_losses(
-                            asset, losses)
-
-                        insured_loss_ratio_curve = (
-                            self._compute_insured_loss_ratio_curve(
-                                insured_losses, asset, gmf))
-
-                        self._insured_loss_ratio_curve_on_kvs(point.column,
-                            point.row, insured_loss_ratio_curve, asset)
-
-                        insured_loss_curve = self._compute_loss_curve(
-                            insured_loss_ratio_curve, asset)
-
-                        self._insured_loss_curve_on_kvs(point.column,
-                            point.row, insured_loss_curve, asset)
-
-        return aggregate_curve.losses
->>>>>>> a12e5690
 
     def _compute_bcr(self, block_id):
         """
@@ -310,97 +239,7 @@
         kvs.set_value_json_encoded(bcr_block_key, result)
         LOGGER.debug('bcr result for block %s: %r', block_id, result)
 
-<<<<<<< HEAD
-        return True
-=======
         return aggregate_curve.losses
-
-    def _load_ground_motion_field(self, site):
-        """
-        Retrive the ground motion field
-        for the specified site.
-        """
-
-        ground_motion_values = self._get_gmvs_at(general.hazard_input_site(
-                    self.job_ctxt, site))
-        return {"IMLs": ground_motion_values, "TSES": self._tses(),
-                "TimeSpan": self._time_span()}
-
-    def _compute_loss_ratios(self, asset, gmf):
-        """
-        Compute the loss ratios for the given asset and associated ground
-        motion field.
-        """
-
-        epsilon_provider = general.EpsilonProvider(self.job_ctxt.params)
-        vulnerability_function = self.vulnerability_curves.get(
-                                                        asset.taxonomy, None)
-
-        if not vulnerability_function:
-            LOGGER.error("Unknown vulnerability function %s for asset %s"
-                         % (asset.taxonomy, asset.asset_ref))
-            return None
-
-        return general.compute_loss_ratios(vulnerability_function, gmf,
-            epsilon_provider, asset)
-
-    def _compute_loss_ratio_curve(self, asset, gmf, loss_ratios):
-        """
-        Generates a loss ratio curve for the given asset.
-        """
-
-        vulnerability_function = self.vulnerability_curves.get(
-                    asset.taxonomy, None)
-
-        if not vulnerability_function:
-            LOGGER.error("Unknown vulnerability function %s for asset %s"
-                         % (asset.taxonomy, asset.asset_ref))
-
-            return None
-
-        epsilon_provider = general.EpsilonProvider(self.job_ctxt.params)
-        loss_histogram_bins = self.job_ctxt.oq_job_profile.loss_histogram_bins
-
-        loss_ratio_curve = general.compute_loss_ratio_curve(
-            vulnerability_function, gmf, epsilon_provider, asset,
-            loss_histogram_bins, loss_ratios=loss_ratios)
-
-        return loss_ratio_curve
-
-    def _compute_loss_curve(self, loss_ratio_curve, asset):
-        """
-        Generates a loss curve starting from a loss ratio curve for the given
-        asset.
-        """
-
-        if asset is None:
-            return None
-        return loss_ratio_curve.rescale_abscissae(asset.value)
-
-    def _compute_insured_loss_ratio_curve(self, insured_losses, asset, gmf):
-        """
-        Generates an insured loss ratio curve
-        """
-        insured_loss_ratio_curve = self._compute_loss_ratio_curve(asset, gmf,
-            insured_losses)
-
-        insured_loss_ratio_curve.x_values = (
-            insured_loss_ratio_curve.x_values / asset.value)
-
-        return insured_loss_ratio_curve
-
-    def _loss_curve_on_kvs(self, column, row, loss_curve, asset):
-        """
-        Put the loss curve on kvs.
-        """
-
-        key = kvs.tokens.loss_curve_key(
-            self.job_ctxt.job_id, row, column, asset.asset_ref)
-
-        kvs.get_client().set(key, loss_curve.to_json())
-
-        LOGGER.debug("Loss curve is %s, write to key %s" %
-                     (loss_curve, key))
 
     def _loss_ratio_curve_on_kvs(self, column, row, loss_ratio_curve, asset):
         """
@@ -414,6 +253,19 @@
         LOGGER.debug("Loss ratio curve is %s, write to key %s" %
                      (loss_ratio_curve, key))
 
+    def _loss_curve_on_kvs(self, column, row, loss_curve, asset):
+        """
+        Put the loss curve on kvs.
+        """
+
+        key = kvs.tokens.loss_curve_key(
+            self.job_ctxt.job_id, row, column, asset.asset_ref)
+
+        kvs.get_client().set(key, loss_curve.to_json())
+
+        LOGGER.debug("Loss curve is %s, write to key %s" %
+                     (loss_curve, key))
+
     def _insured_loss_curve_on_kvs(self, column, row,
                                        insured_loss_curve, asset):
         """
@@ -432,6 +284,4 @@
         key = kvs.tokens.insured_loss_ratio_curve_key(self.job_ctxt.job_id,
                 row, column, asset.asset_ref)
 
-        kvs.get_client().set(key, insured_loss_ratio_curve.to_json())
-
->>>>>>> a12e5690
+        kvs.get_client().set(key, insured_loss_ratio_curve.to_json())